# Build the manager binary
<<<<<<< HEAD
FROM golang:1.24.3 as builder
=======
FROM golang:1.24 AS builder
ARG TARGETOS
ARG TARGETARCH
>>>>>>> c56e4698

WORKDIR /workspace
# Copy the Go Modules manifests
COPY go.mod go.mod
COPY go.sum go.sum
# cache deps before building and copying source so that we don't need to re-download as much
# and so that source changes don't invalidate our downloaded layer
RUN go mod download

# Copy the go source
COPY cmd/main.go cmd/main.go
COPY api/ api/
COPY internal/controller/ internal/controller/
COPY pkg/ pkg/

# Build
# the GOARCH has not a default value to allow the binary be built according to the host where the command
# was called. For example, if we call make docker-build in a local env which has the Apple Silicon M1 SO
# the docker BUILDPLATFORM arg will be linux/arm64 when for Apple x86 it will be linux/amd64. Therefore,
# by leaving it empty we can ensure that the container and binary shipped on it will have the same platform.
RUN CGO_ENABLED=0 GOOS=${TARGETOS:-linux} GOARCH=${TARGETARCH} go build -a -o manager cmd/main.go

# Use distroless as minimal base image to package the manager binary
# Refer to https://github.com/GoogleContainerTools/distroless for more details
FROM gcr.io/distroless/static:nonroot
WORKDIR /
COPY --from=builder /workspace/manager .
USER 65532:65532

ENTRYPOINT ["/manager"]<|MERGE_RESOLUTION|>--- conflicted
+++ resolved
@@ -1,11 +1,7 @@
 # Build the manager binary
-<<<<<<< HEAD
-FROM golang:1.24.3 as builder
-=======
 FROM golang:1.24 AS builder
 ARG TARGETOS
 ARG TARGETARCH
->>>>>>> c56e4698
 
 WORKDIR /workspace
 # Copy the Go Modules manifests
