---
name: ci
on:
  push:
    branches: [ main ]
    tags: [ v* ]
  pull_request:
    branches: [ main ]

jobs:
  lint:
    name: lint
    runs-on: ubuntu-latest
    steps:
      - uses: actions/checkout@v4
      - uses: actions/setup-go@v5
        with:
          go-version-file: "go.mod"
      - name: golangci-lint
        uses: golangci/golangci-lint-action@v6
        with:
          version: latest
          args: --timeout=30m
  # test:
  #   name: test
  #   runs-on: ubuntu-latest
  #   steps:
  #     - uses: actions/checkout@v2
  #     - uses: actions/setup-go@v2
  #       with:
  #         go-version: '^1.16'
  #     - uses: RyanSiu1995/kubebuilder-action@v1.2.1
  #     - run: make test
  #     - uses: codecov/codecov-action@v1
  #       with:
  #         files: coverage.out
  docker:
    name: docker
    runs-on: ubuntu-latest
    needs:
      - lint
     # - test
    steps:
      - uses: actions/checkout@v2
<<<<<<< HEAD
      - uses: docker/setup-qemu-action@v1
      - uses: docker/setup-buildx-action@v1
      - uses: docker/login-action@v3
=======
      - uses: docker/setup-qemu-action@v3
      - uses: docker/setup-buildx-action@v3
      - uses: docker/login-action@v1
>>>>>>> 03506c6e
        with:
          registry: ghcr.io
          username: ${{ github.repository_owner }}
          password: ${{ secrets.GITHUB_TOKEN }}
      - uses: docker/metadata-action@v5
        id: meta
        with:
          images: ghcr.io/${{ github.repository }}
          tags: |
            type=ref,event=branch
            type=ref,event=pr
            type=semver,pattern={{version}}
            type=semver,pattern={{major}}.{{minor}}
      - uses: docker/build-push-action@v6
        with:
          file: "Dockerfile"
          context: .
          platforms: linux/amd64
          push: true
          tags: ${{ steps.meta.outputs.tags }}
          labels: ${{ steps.meta.outputs.labels }}<|MERGE_RESOLUTION|>--- conflicted
+++ resolved
@@ -42,15 +42,9 @@
      # - test
     steps:
       - uses: actions/checkout@v2
-<<<<<<< HEAD
-      - uses: docker/setup-qemu-action@v1
-      - uses: docker/setup-buildx-action@v1
-      - uses: docker/login-action@v3
-=======
       - uses: docker/setup-qemu-action@v3
       - uses: docker/setup-buildx-action@v3
-      - uses: docker/login-action@v1
->>>>>>> 03506c6e
+      - uses: docker/login-action@v3
         with:
           registry: ghcr.io
           username: ${{ github.repository_owner }}
